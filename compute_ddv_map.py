--- conflicted
+++ resolved
@@ -154,7 +154,6 @@
     instrument = "Rubin Observatory/LSST"
     fname = "yaml/starlink_gen2_oneweb_phase2.yaml"
 
-<<<<<<< HEAD
     # Settings
     lat = -25 # Observer latitude [deg]
     elev = 0 # Observer elevation [m]
@@ -165,9 +164,6 @@
     instrument = "Test exposure"
     fname = "yaml/reference.yaml"
 
-=======
->>>>>>> c4b33094
-    
     # Intialize map
     nx, ny = 181, 181
     w, rx, ry, az, el = initialize_azel_map(nx, ny)
